--- conflicted
+++ resolved
@@ -67,13 +67,6 @@
                                      xcb:Atom:_NET_WM_ACTION_CLOSE)))))
 
 (defvar exwm-workspace--current)
-<<<<<<< HEAD
-(defvar exwm-workspace--list)
-(defvar exwm-workspace-current-index)
-(defvar exwm-workspace--switch-history-outdated)
-(defvar exwm-workspace--struts)
-=======
->>>>>>> b51f3e65
 
 (declare-function exwm-layout--refresh "exwm-layout.el" ())
 (declare-function exwm-layout--show "exwm-layout.el" (id &optional window))
